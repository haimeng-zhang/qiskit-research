--- conflicted
+++ resolved
@@ -18,17 +18,9 @@
 from typing import Dict, Iterable, List, Optional, Sequence, Tuple, Union
 
 import numpy as np
-<<<<<<< HEAD
 from qiskit import QuantumCircuit, transpile
 from qiskit.providers import Backend
-from qiskit.transpiler import PassManager
-from qiskit.transpiler.passes import ALAPSchedule
-from qiskit_experiments.framework import BaseExperiment, BaseAnalysis, ExperimentData
-=======
-from qiskit import QuantumCircuit
-from qiskit.providers import Backend
-from qiskit_experiments.framework import BaseExperiment
->>>>>>> 8a5f6b64
+from qiskit_experiments.framework import BaseAnalysis, BaseExperiment, ExperimentData
 from qiskit_nature.circuit.library import FermionicGaussianState
 from qiskit_research.mzm_generation.utils import (
     kitaev_hamiltonian,
@@ -76,12 +68,8 @@
         self.superconducting_values = superconducting_values
         self.chemical_potential_values = chemical_potential_values
         self.occupied_orbitals_list = occupied_orbitals_list
-<<<<<<< HEAD
         self.dynamical_decoupling_sequence = dynamical_decoupling_sequence
-        super().__init__(qubits=qubits)
-=======
         super().__init__(qubits=qubits, backend=backend)
->>>>>>> 8a5f6b64
 
     def _additional_metadata(self) -> Dict:
         return {
